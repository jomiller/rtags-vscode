--- conflicted
+++ resolved
@@ -260,33 +260,26 @@
         return;
     }
 
-    let version = RtagsRecommendedVersion;
-    let versionUrl = "https://github.com/" + RtagsRepository + "/releases/tag/v" + RtagsRecommendedVersion;
-    let versionAction = RtagsRepository + "@v" + RtagsRecommendedVersion;
+    let recommendedVersion = RtagsRecommendedVersion;
+    let url = "https://github.com/" + RtagsRepository + "/releases/tag/v" + RtagsRecommendedVersion;
+    let action = RtagsRepository + "@v" + RtagsRecommendedVersion;
     if (RtagsRecommendedCommit.length !== 0)
     {
         const commitAbbrev = RtagsRecommendedCommit.slice(0, 7);
-        version = commitAbbrev;
-        versionUrl = "https://github.com/" + RtagsRepository + "/commit/" + RtagsRecommendedCommit;
-        versionAction = RtagsRepository + '@' + commitAbbrev;
+        recommendedVersion = commitAbbrev;
+        url = "https://github.com/" + RtagsRepository + "/commit/" + RtagsRecommendedCommit;
+        action = RtagsRepository + '@' + commitAbbrev;
     }
 
     const selectedAction =
-<<<<<<< HEAD
-            await window.showInformationMessage("[RTags] Extension recommends a newer version of RTags (>= " +
-            recommendedVersion + ") than is currently installed (" + rtagsVersion +
-            ") for optimal user experience",
-            action);
-=======
         await window.showInformationMessage("[RTags] Extension recommends a newer version of RTags (>= " +
-                                            version + ") than is currently installed (" + rtagsVersion +
+                                            recommendedVersion + ") than is currently installed (" + rtagsVersion +
                                             ") for optimal user experience",
-                                            versionAction);
->>>>>>> 25ea6682
-
-    if (selectedAction === versionAction)
-    {
-        commands.executeCommand("vscode.open", Uri.parse(versionUrl));
+                                            action);
+
+    if (selectedAction === action)
+    {
+        commands.executeCommand("vscode.open", Uri.parse(url));
     }
 }
 
